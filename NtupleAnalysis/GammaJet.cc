/**
   This program produces energy response plots from Monte-Carlo simulations
*/

#include <TFile.h>
#include <TTree.h>
#include <TLorentzVector.h>

#include <TROOT.h>
#include <TApplication.h>
#include <TCanvas.h>
#include <TStyle.h>
#include <TH2D.h>
#include <THStack.h>
#include <TProfile.h>
#include <iostream>
#include <fstream>
#include <TGraphAsymmErrors.h>

#define NTRACK_MAX (1U << 15)

#include <vector>
#include <math.h>
#include <set>

int main(int argc, char *argv[])
{
  if (argc < 2) {
    exit(EXIT_FAILURE);
  }
  int dummyc = 1;
  char **dummyv = new char *[1];
    
  dummyv[0] = strdup("main");
  TApplication application("", &dummyc, dummyv);    
  std::cout <<" Number of arguments " << argc << std::endl; 
  for (int iarg = 1; iarg < argc; iarg++) {
    std::cout << "Opening: " << (TString)argv[iarg] << std::endl;
    TFile *file = TFile::Open((TString)argv[iarg]);
        
    if (file == NULL) {
      std::cout << " fail; could not open file" << std::endl;
      exit(EXIT_FAILURE);
    }
    file->Print();
        
    // Get all the TTree variables from the file to open, I guess
    TTree *_tree_event = NULL;
    std::cout << " About to try getting the ttree" << std::endl;
    _tree_event = dynamic_cast<TTree *> (file->Get("_tree_event"));
    if (_tree_event == NULL) {
      std::cout << "First try did not got trying again" << std::endl;
      _tree_event = dynamic_cast<TTree *> (dynamic_cast<TDirectoryFile *>   (file->Get("AliAnalysisTaskNTGJ"))->Get("_tree_event"));
      if (_tree_event == NULL) {
	std::cout << " fail; could not find _tree_event " << std::endl;
	exit(EXIT_FAILURE);
      }
    }

    if (_tree_event == NULL) {
      std::cout << " fail; the _tree_event is NULL " << std::endl;
      exit(EXIT_FAILURE);
    }
        
    //

    std::cout <<"_tree_event->GetEntries() " << _tree_event->GetEntries() << std::endl;
 
    const int xjbins = 20;
    const int phibins = 20;  
    const int etabins = 20;

    TH1D h_cutflow("h_cutflow","cut flow for photons", 10, -0.5,9.5);
    TH1D h_evtcutflow("h_evtcutflow","Event cut flow", 5, -0.5,4.5);
    TH1D h_evt_rho("h_evt_rho", "average UE density, rho", 100, 0, 10.0);
   
    TH1D h_reco("h_reco", "reco photons filled with pt reco", 50, 0, 50);    
    TH1D h_reco_truthpt("h_reco_truthpt", "reco photons filled with truthpt reco", 50, 0, 50); 
    TH1D h_truth("h_truth", "truth photons", 50, 0, 50);


    TH1D hSR_njet("hSR_njet", "Number of associated jets, signal region" , 5, -0.5, 4.5);
    TH1D hBR_njet("hBR_njet", "Number of associated jets, bkg region" , 5, -0.5, 4.5);
  

    TH1D hBR_clusterpt("hBR_clusterpt", "Isolated cluster pt [GeV], bkg region", 40, 10.0, 20.0);
    TH1D hSR_clusterpt("hSR_clusterpt", "Isolated cluster pt [GeV], signal region", 40, 10.0, 20.0);

    TH1D hBR_clustereta("hBR_clustereta", "Isolated cluster eta, bkg region", 40, -1.0, 1.0);
    TH1D hSR_clustereta("hSR_clustereta", "Isolated cluster eta, signal region", 40, -1.0, 1.0);
    TH1D hBR_clusterphi("hBR_clusterphi", "Isolated cluster phi, bkg region", 40, -1.0*TMath::Pi(), TMath::Pi());
    TH1D hSR_clusterphi("hSR_clusterphi", "Isolated cluster phi, signal region", 40, -1.0*TMath::Pi(), TMath::Pi());

    TH1D h_clusterphi("h_clusterphi", "all photon cluster phi", 100, -1.0*TMath::Pi(), TMath::Pi());
    TH1D h_clusterphi_iso("h_clusterphi_iso", "all photon cluster phi, passing isolation", 100, -1.0*TMath::Pi(), TMath::Pi());
    TH1D h_trackphi("h_trackphi", " track phi" , 100,  -1.0*TMath::Pi(), TMath::Pi());
    TH1D h_jetphi("h_jetphi", " jetphi phi" , 100,  -1.0*TMath::Pi(), TMath::Pi());


    TH1D hBR_jetpt("hBR_jetpt",   "Associated jet pt spectrum (reco), bkg region", 30, 0, 30);
    TH1D hSR_jetpt("hSR_jetpt",   "Associated jet pt spectrum (reco), signal region", 30, 0, 30);
    TH1D hBR_jeteta("hBR_jeteta", "Associated jet eta spectrum (reco), bkg region", 20, -1.0, 1.0);
    TH1D hSR_jeteta("hSR_jeteta", "Associated jet eta spectrum (reco), signal region", 20, -1.0, 1.0); 
    TH1D hBR_jetphi("hBR_jetphi", "Associated jet phi spectrum (reco), bkg region", 20, -1.0*TMath::Pi(), TMath::Pi());
    TH1D hSR_jetphi("hSR_jetphi", "Associated jet phi spectrum (reco), signal region", 20, -1.0*TMath::Pi(), TMath::Pi());


    TH1D hBR_jetpt_truth("hBR_jetpt_truth",   "Associated jet pt spectrum (truth), bkg region", 30, 0, 30);
    TH1D hSR_jetpt_truth("hSR_jetpt_truth",   "Associated jet pt spectrum (truth), signal region", 30, 0, 30);
    TH1D hBR_jeteta_truth("hBR_jeteta_truth", "Associated jet eta spectrum (truth), bkg region", 20, -1.0, 1.0);
    TH1D hSR_jeteta_truth("hSR_jeteta_truth", "Associated jet eta spectrum (truth), signal region", 20, -1.0, 1.0);
    TH1D hBR_jetphi_truth("hBR_jetphi_truth", "Associated jet phi spectrum (truth), bkg region", 20, -1.0*TMath::Pi(), TMath::Pi());
    TH1D hSR_jetphi_truth("hSR_jetphi_truth", "Associated jet phi spectrum (truth), signal region", 20, -1.0*TMath::Pi(), TMath::Pi());

    TH1D h_jetpt_truth("h_jetpt_truth", "truth jet pt", 30, 0, 30);
    TH1D h_jetpt_truthreco("h_jetpt_truthreco", "reco jet truth pt (numerator of efficiency)", 30, 0, 30);
    TH1D h_jetpt_reco("h_jetpt_reco", "reco jet reco pt", 30, 0, 30);
    
 

    TH1D hSR_Xj("hSR_Xj", "Xj distribution, Signal region", xjbins, 0.0,2.0);
    TH1D hBR_Xj("hBR_Xj", "Xj distribution, BKG region", xjbins, 0.0,2.0);
    TH1D hSR_pTD("hSR_pTD", "pTD distribution, Signal region", 40, 0.0,1.0);
    TH1D hBR_pTD("hBR_pTD", "pTD distribution, BKG region", 40, 0.0,1.0);
    TH1D hSR_Multiplicity("hSR_Multiplicity", "Jet Multiplicity distribution, Signal region", 20, -0.5 , 19.5);
    TH1D hBR_Multiplicity("hBR_Multiplicity", "Jet Multiplicity distribution, BKG region", 20, -0.5, 19.5);
    TH1D hSR_jetwidth("hSR_jetwidth", "jet width distribution, Signal region", 20, -10, 0);
    TH1D hBR_jetwidth("hBR_jetwidth", "jet width distribution, BKG region", 20, -10, 0);


    TH1D hSR_Xj_truth("hSR_Xj_truth", "True Xj distribution, Signal region", xjbins, 0.0,2.0);
    TH1D hBR_Xj_truth("hBR_Xj_truth", "True Xj distribution, BKG region",xjbins, 0.0,2.0);
    TH2D h_Xj_Matrix("h_Xj_Matrix", "Truth/Reco matrix", xjbins, 0.0,2.0, xjbins, 0.0,2.0);
    TH1D h_Xj_truth("h_Xj_truth", "Xj truth distribution", xjbins, 0.0,2.0);    

    TH1D hSR_dPhi("hSR_dPhi", "delta phi gamma-jet signal region", phibins, 0, TMath::Pi());
    TH1D hBR_dPhi("hBR_dPhi", "delta phi gamma-jet background region", phibins, 0, TMath::Pi());
    TH1D hSR_dPhi_truth("hSR_dPhi_truth", "delta phi gamma-jet signal region, truth", phibins, 0, TMath::Pi());
    TH1D hBR_dPhi_truth("hBR_dPhi_truth", "delta phi gamma-jet background region, truth", phibins, 0, TMath::Pi());


    TH1D hSR_dEta("hSR_dEta", "delta eta gamma-jet signal region", etabins, -1.2, 1.2);
    TH1D hBR_dEta("hBR_dEta", "delta eta gamma-jet background region", etabins, -1.2, 1.2);
    TH1D hSR_dEta_truth("hSR_dEta_truth", "delta eta gamma-jet signal region, truth", etabins, -1.2, 1.2);
    TH1D hBR_dEta_truth("hBR_dEta_truth", "delta eta gamma-jet background region, truth", etabins, -1.2, 1.2);

    TH1D hSR_AvgEta("hSR_AvgEta", "Average eta gamma-jet signal region", 2*etabins, -1.2, 1.2);
    TH1D hBR_AvgEta("hBR_AvgEta", "Average eta gamma-jet background region", 2*etabins, -1.2, 1.2);
    TH1D hSR_AvgEta_truth("hSR_AvgEta_truth", "Average eta gamma-jet signal region, truth", 2*etabins, -1.2, 1.2);
    TH1D hBR_AvgEta_truth("hBR_AvgEta_truth", "Average eta gamma-jet background region, truth", 2*etabins, -1.2, 1.2);


    TH1D h_dPhi_truth("h_dPhi_truth", "delta phi gamma-jet truth MC", phibins, 0, TMath::Pi());



    h_clusterphi.Sumw2();
    h_clusterphi_iso.Sumw2();
    h_trackphi.Sumw2();
    h_jetphi.Sumw2();

    hSR_pTD.Sumw2();
    hBR_pTD.Sumw2();
    hSR_Multiplicity.Sumw2();
    hBR_Multiplicity.Sumw2();
    hSR_jetwidth.Sumw2();
    hBR_jetwidth.Sumw2();

    h_evt_rho.Sumw2();
    hSR_Xj.Sumw2();
    hBR_Xj.Sumw2();
    hSR_Xj_truth.Sumw2();
    hBR_Xj_truth.Sumw2();
    h_Xj_truth.Sumw2();     

    hSR_njet.Sumw2();
    hBR_njet.Sumw2();

    hSR_dPhi.Sumw2();
    hBR_dPhi.Sumw2();
    hSR_dPhi_truth.Sumw2();
    hBR_dPhi_truth.Sumw2();

    hSR_dEta.Sumw2();
    hBR_dEta.Sumw2();
    hSR_dEta_truth.Sumw2();
    hBR_dEta_truth.Sumw2();

    hSR_AvgEta.Sumw2();
    hBR_AvgEta.Sumw2();
    hSR_AvgEta_truth.Sumw2();
    hBR_AvgEta_truth.Sumw2();


    h_jetpt_truth.Sumw2();
    h_jetpt_truthreco.Sumw2();
    h_jetpt_reco.Sumw2();

    h_dPhi_truth.Sumw2();

    hSR_clusterpt.Sumw2();
    hBR_clusterpt.Sumw2();
    hSR_clustereta.Sumw2();
    hBR_clustereta.Sumw2();
    hSR_clusterphi.Sumw2();
    hBR_clusterphi.Sumw2();

    hBR_jetpt.Sumw2();
    hSR_jetpt.Sumw2();
    hBR_jeteta.Sumw2();
    hSR_jeteta.Sumw2();
    hBR_jetphi.Sumw2();
    hSR_jetphi.Sumw2();
    
    hBR_jetpt_truth.Sumw2();
    hSR_jetpt_truth.Sumw2();
    hBR_jeteta_truth.Sumw2();
    hSR_jeteta_truth.Sumw2();
    hBR_jetphi_truth.Sumw2();
    hSR_jetphi_truth.Sumw2();


    h_Xj_Matrix.Sumw2();

    hSR_Xj.SetTitle("; X_{j} ; 1/N_{#gamma} dN_{J#gamma}/dX_{j}");
    hBR_Xj.SetTitle("; X_{j} ; 1/N_{#gamma} dN_{J#gamma}/dX_{j}");   
    h_Xj_truth.SetTitle("; X_{j}^{true} ; counts");

    
    TCanvas* canvas = new TCanvas();
        
    //you define variables
    Double_t primary_vertex[3];
    Bool_t is_pileup_from_spd_5_08;
    Bool_t is_pileup_from_spd_3_08;
    Float_t ue_estimate_its_const;
   
    UInt_t ntrack;
    Float_t track_e[NTRACK_MAX];
    Float_t track_pt[NTRACK_MAX];
    Float_t track_eta[NTRACK_MAX];
    Float_t track_phi[NTRACK_MAX];
    UChar_t track_quality[NTRACK_MAX];
        
    UInt_t ncluster;
    Float_t cluster_e[NTRACK_MAX];
    Float_t cluster_e_cross[NTRACK_MAX];
    Float_t cluster_pt[NTRACK_MAX];
    Float_t cluster_eta[NTRACK_MAX];
    Float_t cluster_phi[NTRACK_MAX];
    Float_t cluster_iso_tpc_04[NTRACK_MAX];
    Float_t cluster_iso_its_04[NTRACK_MAX];
    Float_t cluster_frixione_tpc_04_02[NTRACK_MAX];
    Float_t cluster_frixione_its_04_02[NTRACK_MAX];
    Float_t cluster_s_nphoton[NTRACK_MAX][4];
    UChar_t cluster_nlocal_maxima[NTRACK_MAX];
    Float_t cluster_distance_to_bad_channel[NTRACK_MAX];   
 
    unsigned short cluster_mc_truth_index[NTRACK_MAX][32];
    Int_t cluster_ncell[NTRACK_MAX];
    UShort_t  cluster_cell_id_max[NTRACK_MAX];
    Float_t cluster_lambda_square[NTRACK_MAX][2];
    Float_t cell_e[17664];

    //Jets reco 
    UInt_t njet_ak04its;
    Float_t jet_ak04its_pt_raw[NTRACK_MAX];
    Float_t jet_ak04its_eta_raw[NTRACK_MAX];
    Float_t jet_ak04its_phi[NTRACK_MAX];
    
    Float_t jet_ak04its_pt_truth[NTRACK_MAX];
    Float_t jet_ak04its_eta_truth[NTRACK_MAX];
    Float_t jet_ak04its_phi_truth[NTRACK_MAX];
  
    //The z_reco is defined as the fraction of the true jet that ended up in this reco jet 
    //There are two entries and indices, the first is the best. 
    Int_t   jet_ak04its_truth_index_z_reco[NTRACK_MAX][2];
    Float_t jet_ak04its_truth_z_reco[NTRACK_MAX][2];
    Float_t jet_ak04its_ptd_raw[NTRACK_MAX];
    Float_t jet_ak04its_width_sigma[NTRACK_MAX];
    UShort_t jet_ak04its_multiplicity[NTRACK_MAX];

    //Truth Jets
    UInt_t njet_truth_ak04;
    Float_t jet_truth_ak04_pt[NTRACK_MAX];
    Float_t jet_truth_ak04_eta[NTRACK_MAX];
    Float_t jet_truth_ak04_phi[NTRACK_MAX];
   
    //Int_t eg_ntrial;

    Float_t eg_cross_section;
    Int_t   eg_ntrial;
    
    //MC
    unsigned int nmc_truth;
    Float_t mc_truth_pt[NTRACK_MAX];
    Float_t mc_truth_eta[NTRACK_MAX];
    Float_t mc_truth_phi[NTRACK_MAX];
    short mc_truth_pdg_code[NTRACK_MAX];
    short mc_truth_first_parent_pdg_code[NTRACK_MAX];
    char mc_truth_charge[NTRACK_MAX];
    UChar_t mc_truth_status[NTRACK_MAX];
        
    Float_t mc_truth_first_parent_e[NTRACK_MAX];
    Float_t mc_truth_first_parent_pt[NTRACK_MAX];
    Float_t mc_truth_first_parent_eta[NTRACK_MAX];
    Float_t mc_truth_first_parent_phi[NTRACK_MAX];
    
    ULong64_t trigger_mask[2];
        
    // Set the branch addresses of the branches in the TTrees
    //    _tree_event->SetBranchAddress("eg_ntrial",&eg_ntrial);
    _tree_event->SetBranchAddress("primary_vertex", primary_vertex);
    _tree_event->SetBranchAddress("is_pileup_from_spd_5_08", &is_pileup_from_spd_5_08);
    _tree_event->SetBranchAddress("is_pileup_from_spd_3_08", &is_pileup_from_spd_3_08);
    _tree_event->SetBranchAddress("ue_estimate_its_const", &ue_estimate_its_const);
    _tree_event->SetBranchAddress("trigger_mask", &trigger_mask);


    _tree_event->SetBranchAddress("ntrack", &ntrack);
    _tree_event->SetBranchAddress("track_e", track_e);
    _tree_event->SetBranchAddress("track_pt", track_pt);
    _tree_event->SetBranchAddress("track_eta", track_eta);
    _tree_event->SetBranchAddress("track_phi", track_phi);
    _tree_event->SetBranchAddress("track_quality", track_quality);
        
    _tree_event->SetBranchAddress("ncluster", &ncluster);
    _tree_event->SetBranchAddress("cluster_e", cluster_e);
    _tree_event->SetBranchAddress("cluster_e_cross", cluster_e_cross);
    _tree_event->SetBranchAddress("cluster_pt", cluster_pt); // here
    _tree_event->SetBranchAddress("cluster_eta", cluster_eta);
    _tree_event->SetBranchAddress("cluster_phi", cluster_phi);
    _tree_event->SetBranchAddress("cluster_s_nphoton", cluster_s_nphoton); // here
    _tree_event->SetBranchAddress("cluster_mc_truth_index", cluster_mc_truth_index);
    _tree_event->SetBranchAddress("cluster_lambda_square", cluster_lambda_square);
    _tree_event->SetBranchAddress("cluster_iso_tpc_04",cluster_iso_tpc_04);
    _tree_event->SetBranchAddress("cluster_iso_its_04",cluster_iso_its_04);
    _tree_event->SetBranchAddress("cluster_frixione_tpc_04_02",cluster_frixione_tpc_04_02);
    _tree_event->SetBranchAddress("cluster_frixione_its_04_02",cluster_frixione_its_04_02);
    _tree_event->SetBranchAddress("cluster_nlocal_maxima", cluster_nlocal_maxima);        
    _tree_event->SetBranchAddress("cluster_distance_to_bad_channel", cluster_distance_to_bad_channel);

    _tree_event->SetBranchAddress("cluster_ncell", cluster_ncell);
    _tree_event->SetBranchAddress("cluster_cell_id_max", cluster_cell_id_max);
    _tree_event->SetBranchAddress("cell_e", cell_e);
        
    _tree_event->SetBranchAddress("nmc_truth", &nmc_truth);
    _tree_event->SetBranchAddress("mc_truth_pdg_code", mc_truth_pdg_code);
    _tree_event->SetBranchAddress("mc_truth_pt", mc_truth_pt);
    _tree_event->SetBranchAddress("mc_truth_phi", mc_truth_phi);
    _tree_event->SetBranchAddress("mc_truth_eta", mc_truth_eta);
    _tree_event->SetBranchAddress("mc_truth_status", mc_truth_status);        
    _tree_event->SetBranchAddress("mc_truth_first_parent_pdg_code",mc_truth_first_parent_pdg_code);

    _tree_event->SetBranchAddress("eg_cross_section",&eg_cross_section);
    _tree_event->SetBranchAddress("eg_ntrial",&eg_ntrial);
    

    //jets
    _tree_event->SetBranchAddress("njet_ak04its", &njet_ak04its);
    _tree_event->SetBranchAddress("jet_ak04its_pt_raw", jet_ak04its_pt_raw);
    _tree_event->SetBranchAddress("jet_ak04its_eta_raw", jet_ak04its_eta_raw);
    _tree_event->SetBranchAddress("jet_ak04its_phi", jet_ak04its_phi);
    _tree_event->SetBranchAddress("jet_ak04its_pt_truth", jet_ak04its_pt_truth);
    _tree_event->SetBranchAddress("jet_ak04its_eta_truth", jet_ak04its_eta_truth);
    _tree_event->SetBranchAddress("jet_ak04its_phi_truth", jet_ak04its_phi_truth);

    //quark-gluon discriminator variables
    _tree_event->SetBranchAddress("jet_ak04its_ptd_raw", jet_ak04its_ptd_raw);
    _tree_event->SetBranchAddress("jet_ak04its_width_sigma", jet_ak04its_width_sigma);
    _tree_event->SetBranchAddress("jet_ak04its_multiplicity_raw", jet_ak04its_multiplicity);



    _tree_event->SetBranchAddress("jet_ak04its_truth_index_z_reco",     jet_ak04its_truth_index_z_reco);
    _tree_event->SetBranchAddress("jet_ak04its_truth_z_reco", jet_ak04its_truth_z_reco);    

    //truth jets
    _tree_event->SetBranchAddress("njet_truth_ak04", &njet_truth_ak04);
    _tree_event->SetBranchAddress("jet_truth_ak04_pt", jet_truth_ak04_pt);
    _tree_event->SetBranchAddress("jet_truth_ak04_phi", jet_truth_ak04_phi);
    _tree_event->SetBranchAddress("jet_truth_ak04_eta", jet_truth_ak04_eta);    
    // Loop over events

    Bool_t isRealData = true;
    _tree_event->GetEntry(1);
    if(nmc_truth>0) isRealData= false;
    Float_t N_SR = 0; //float because it might be weighted in MC
    Float_t N_BR = 0;
    Float_t N_eventpassed = 0;
    Float_t N_truth = 0;
     
 
    std::cout<<" About to start looping over events to get weights" << std::endl;

    TH1D hBR("hBR", "Isolated cluster, bkg region", 40, 10.0, 20.0);
    TH1D hweight("hweight", "Isolated cluster, signal region", 40, 10.0, 20.0);

    if(isRealData){
      for(Long64_t ievent = 0; ievent < _tree_event->GetEntries() ; ievent++){
	    if (ievent % 100000 == 0) std::cout << " event " << ievent << std::endl;

            _tree_event->GetEntry(ievent);
            if(not( TMath::Abs(primary_vertex[2])<10.0)) continue; //vertex z position
            if(is_pileup_from_spd_5_08) continue; //removes pileup
            ULong64_t one1 = 1;
            ULong64_t triggerMask_13data = (one1 << 17) | (one1 << 18) | (one1 << 19) | (one1 << 20); //EG1 or EG2 or EJ1 or EJ2
            //if(triggerMask_13data & trigger_mask[0] == 0) continue; //trigger selection

            for (ULong64_t n = 0; n < ncluster; n++) {
                if( not(cluster_pt[n]>10.0)) continue; //select pt of photons
                if( not(cluster_pt[n]<16.0)) continue;
                if( not(cluster_ncell[n]>2)) continue;   //removes clusters with 1 or 2 cells
                if( not(cluster_e_cross[n]/cluster_e[n]>0.05)) continue; //removes "spiky" clusters
                if( not(cluster_nlocal_maxima[n]<= 2)) continue; //require to have at most 2 local maxima.
                if( not(cluster_distance_to_bad_channel[n]>=2.0)) continue;
                if( not(cluster_iso_its_04[n] < 1.0)) continue;

                if(cluster_s_nphoton[n][1] > 0.55 and cluster_s_nphoton[n][1]<0.85){
		    hweight.Fill(cluster_pt[n]);
		}
                else if(cluster_s_nphoton[n][1]<0.30){
		    hBR.Fill(cluster_pt[n]);
		}
	    } //cluster
	}//events
	hweight.Divide(&hBR);
	std::cout << " Weights " << std::endl;
        for(int i=0 ; i< hweight.GetNbinsX() ; i++) std::cout <<" i" << i << " weight= " << hweight.GetBinContent(i) << std::endl;
    }//end loop over events to get weights for background region
    
    std::cout<<" About to start looping over events" << std::endl;
    h_cutflow.GetXaxis()->SetBinLabel(1, "All");
    h_cutflow.GetXaxis()->SetBinLabel(2, "pt<16 GeV");
    h_cutflow.GetXaxis()->SetBinLabel(3, "N_{cell}>2");
    h_cutflow.GetXaxis()->SetBinLabel(4, "E_{cross}/E_{cell}");
    h_cutflow.GetXaxis()->SetBinLabel(5, "NLM <3");
    h_cutflow.GetXaxis()->SetBinLabel(6, "Distance-to-bad chanel>=2");
    h_cutflow.GetXaxis()->SetBinLabel(7, "Isolation < 2 GeV");
    h_cutflow.GetXaxis()->SetBinLabel(8, "Isolation < 1 GeV");

    h_evtcutflow.GetXaxis()->SetBinLabel(1, "All");
    h_evtcutflow.GetXaxis()->SetBinLabel(2, "Vertex |z| < 10 cm");
    h_evtcutflow.GetXaxis()->SetBinLabel(3, "Pileup rejection");
    h_evtcutflow.GetXaxis()->SetBinLabel(4, "Trigger Selection");

    for(Long64_t ievent = 0; ievent < _tree_event->GetEntries() ; ievent++){
<<<<<<< HEAD

=======
      if(ievent%2) continue;
>>>>>>> 8be4120c
      // std::cout << ievent << std::endl;
    //    for(Long64_t ievent = 0; ievent < 5000 ; ievent++){
      _tree_event->GetEntry(ievent);
      h_evtcutflow.Fill(0);
      //Eevent Selection: 
      if(not( TMath::Abs(primary_vertex[2])<10.0)) continue; //vertex z position    
      h_evtcutflow.Fill(1);
      // if(is_pileup_from_spd_5_08) continue; //removes pileup
      h_evtcutflow.Fill(2);     
      ULong64_t one1 = 1;
      ULong64_t triggerMask_13data = (one1 << 17) | (one1 << 18) | (one1 << 19) | (one1 << 20); //EG1 or EG2 or EJ1 or EJ2
      //if(isRealData and (triggerMask_13data & trigger_mask[0]) == 0) continue; //trigger selection
      h_evtcutflow.Fill(3);

      N_eventpassed +=1;


      double weight = 1.0;
      if(not isRealData){
	if(eg_cross_section>0 and eg_ntrial>0){
          weight = eg_cross_section/(double)eg_ntrial;
        }
      }
      //std::cout << " weight " << weight << std::endl;        

      h_evt_rho.Fill(ue_estimate_its_const, weight);

      //loop over tracks
      const int TrackCutBit =16;
      for (ULong64_t itrack = 0; itrack < ntrack; itrack++) {            
	if(track_pt[itrack] < 1) continue; //1GeV Tracks
	if((track_quality[itrack]&TrackCutBit)==0) continue; //select only tracks that pass selection 3
	h_trackphi.Fill(track_phi[itrack],weight);
      }

      //loop over jets
      for (ULong64_t ijet = 0; ijet < njet_ak04its; ijet++) { //start loop over jets
	if(not (jet_ak04its_pt_raw[ijet]>5)) continue;
	if(not (TMath::Abs(jet_ak04its_eta_raw[ijet]) <0.5)) continue;
        h_jetphi.Fill(jet_ak04its_phi[ijet], weight);
      }


      //loop over clusters
      for (ULong64_t n = 0; n < ncluster; n++) {
        //Photon Selection
       
        if( not(cluster_pt[n]>10.0)) continue; //select pt of photons
	h_cutflow.Fill(0);
        if( not(cluster_pt[n]<16.0)) continue;
        h_cutflow.Fill(1);
        if( not(cluster_ncell[n]>2)) continue;   //removes clusters with 1 or 2 cells
        h_cutflow.Fill(2);
	if( not(cluster_e_cross[n]/cluster_e[n]>0.05)) continue; //removes "spiky" clusters
        h_cutflow.Fill(3);
        if( not(cluster_nlocal_maxima[n]< 3)) continue; //require to have at most 2 local maxima.
        h_cutflow.Fill(4);
	if( not(cluster_distance_to_bad_channel[n]>=2.0)) continue;
        h_cutflow.Fill(5);
        if( not(cluster_iso_its_04[n] < 2.0)) continue;
        h_cutflow.Fill(6);
        h_clusterphi.Fill(cluster_phi[n], weight);
	if( not(cluster_iso_its_04[n] < 1.0)) continue;
        h_clusterphi_iso.Fill(cluster_phi[n], weight);
        h_cutflow.Fill(7);


	Bool_t isTruePhoton = false;
        Float_t truth_pt = -999.0;
        Float_t truth_eta = -999.0;
        Float_t truth_phi = -999.0;

	for(int counter = 0 ; counter<32; counter++){
	  unsigned short index = cluster_mc_truth_index[n][counter];                   
          if(isTruePhoton) break;
          if(index==65535) continue;
          if(mc_truth_pdg_code[index]!=22) continue;
          if(mc_truth_first_parent_pdg_code[index]!=22) continue;
          if( not (mc_truth_status[index] >0)) continue;        
          isTruePhoton = true;
          truth_pt     = mc_truth_pt[index];
          truth_phi    =  mc_truth_phi[index];
          truth_eta    =  mc_truth_eta[index];
	}//end loop over indices

        //if (not isTruePhoton){ std::cout << " photon is not true " << std::endl;} 
	// if((not isRealData) and (not isTruePhoton) and weight!=1.0 ) continue; //17g samples don't have weight FIX ME: of course this cut only works for GJ and not JJ
	
        if( not isRealData){
	  if(cluster_phi[n]<0 and cluster_phi[n]>-2.0){
	    weight = weight*0.45; //adhoc weighting for DCAL acceptance
	  }
	}
	
	//start jet loop 

        Bool_t inSignalRegion = false;
        Bool_t inBkgRegion    = false;                
	//if( cluster_lambda_square[n][0]<0.30){
        if(cluster_s_nphoton[n][1] > 0.55 and cluster_s_nphoton[n][1]<0.85){
           N_SR +=weight;
           inSignalRegion = true;
	}
        else if(cluster_s_nphoton[n][1]<0.30){
            double bkg_weight = hweight.GetBinContent(hweight.FindBin(cluster_pt[n]));
	    //std::cout << bkg_weight << " " << cluster_pt[n] << std::endl;
	    if( isRealData) weight = weight*bkg_weight; //pt-dependent weight for background;					      
            N_BR +=weight;
            inBkgRegion = true;
	}

        Int_t njets_SR = 0; 
        Int_t njets_BR = 0;
	for (ULong64_t ijet = 0; ijet < njet_ak04its; ijet++) { //start loop over jets
          if(not (jet_ak04its_pt_raw[ijet]>5)) continue; 
          if(not (TMath::Abs(jet_ak04its_eta_raw[ijet]) <0.5)) continue;
          Float_t dphi = TMath::Abs(TVector2::Phi_mpi_pi(jet_ak04its_phi[ijet] - cluster_phi[n]));
	  Float_t deta = jet_ak04its_eta_raw[ijet] - cluster_eta[n];
	  Float_t dphi_truth = 0;
          Float_t deta_truth = 0;

          if(eg_ntrial>0){
              dphi_truth = TMath::Abs(TVector2::Phi_mpi_pi(jet_ak04its_phi_truth[ijet] - truth_phi));
	      deta_truth = jet_ak04its_eta_truth[ijet] -  truth_eta;
	  }
          if(inSignalRegion){
	    hSR_dPhi.Fill(dphi,weight);
            hSR_dPhi_truth.Fill(dphi_truth,weight);
	 
	  }
	  else if(inBkgRegion){
	    hBR_dPhi.Fill(dphi,weight);
            hBR_dPhi_truth.Fill(dphi_truth,weight);
         
	  }
 	  //if(not (dphi>0.4)) continue; 
          if( not (dphi>TMath::Pi()/2.0)) continue;

          //counts jets associated with clusters   
          if(inSignalRegion){
	    njets_SR =+1 ;
	  }
          else if(inBkgRegion){
            njets_BR =+1; 
	  }
          

	  Float_t xj = jet_ak04its_pt_raw[ijet]/cluster_pt[n];
	  //std::cout <<"truthptjet: " << jet_ak04its_pt_truth[ijet] << "reco pt jet" << jet_ak04its_pt_raw[ijet] << std::endl;           
          Float_t xj_truth = jet_ak04its_pt_truth[ijet]/truth_pt; 
                     
	  if( inSignalRegion){
            hSR_Xj.Fill(xj, weight);
	    hSR_dEta.Fill(deta, weight);
            hSR_AvgEta.Fill(0.5*(jet_ak04its_eta_raw[ijet] + cluster_eta[n]), weight);

            hSR_pTD.Fill(jet_ak04its_ptd_raw[ijet],weight);
	    //	    std::cout << jet_ak04its_multiplicity[ijet] << " " << jet_ak04its_width_sigma[ijet] << " " << jet_ak04its_ptd_raw[ijet] << std::endl;
            hSR_Multiplicity.Fill(jet_ak04its_multiplicity[ijet],weight);
            hSR_jetwidth.Fill(TMath::Log(jet_ak04its_width_sigma[ijet]), weight);

            //associated jet rate
	    hSR_jetpt.Fill(jet_ak04its_pt_raw[ijet], weight);
	    hSR_jeteta.Fill(jet_ak04its_eta_raw[ijet], weight);
	    hSR_jetphi.Fill(jet_ak04its_phi[ijet],weight);

	    hSR_jetpt_truth.Fill(jet_ak04its_pt_truth[ijet], weight);
            hSR_jeteta_truth.Fill(jet_ak04its_eta_truth[ijet], weight);
            hSR_jetphi_truth.Fill(jet_ak04its_phi_truth[ijet],weight);

            hSR_Xj_truth.Fill(xj_truth, weight);
            hSR_dEta_truth.Fill(deta_truth,weight);
            hSR_AvgEta_truth.Fill(0.5*(jet_ak04its_eta_truth[ijet] +  truth_eta), weight);

            h_Xj_Matrix.Fill(xj_truth, xj, weight);
	    //std::cout<<" xj " << xj << " " << " xj_truth "<< xj_truth << std::endl;

	  }
          else if(inBkgRegion){
	    hBR_Xj.Fill(xj,weight);
	    hBR_dEta.Fill(deta,weight);
	    hBR_AvgEta.Fill(0.5*(jet_ak04its_eta_raw[ijet] + cluster_eta[n]), weight);

	    hBR_pTD.Fill(jet_ak04its_ptd_raw[ijet],weight);
	    hBR_Multiplicity.Fill(jet_ak04its_multiplicity[ijet],weight);
            hBR_jetwidth.Fill(TMath::Log(jet_ak04its_width_sigma[ijet]), weight);

	    //Associated jet rate
	    hBR_jetpt.Fill(jet_ak04its_pt_raw[ijet], weight);
	    hBR_jeteta.Fill(jet_ak04its_eta_raw[ijet], weight);
            hBR_jetphi.Fill(jet_ak04its_phi[ijet],weight);

	    hBR_jetpt_truth.Fill(jet_ak04its_pt_truth[ijet], weight);
            hBR_jeteta_truth.Fill(jet_ak04its_eta_truth[ijet], weight);
            hBR_jetphi_truth.Fill(jet_ak04its_phi_truth[ijet],weight);

            hBR_Xj_truth.Fill(xj_truth,weight);
	    hBR_dEta_truth.Fill(deta_truth,weight);
	    hSR_AvgEta_truth.Fill(0.5*(jet_ak04its_eta_truth[ijet] +  truth_eta), weight);
	  }



	}//end loop over jets

        if(inSignalRegion){
	  hSR_clusterpt.Fill(cluster_pt[n], weight);
	  hSR_clustereta.Fill(cluster_eta[n], weight);
	  hSR_clusterphi.Fill(cluster_phi[n], weight);
          hSR_njet.Fill(njets_SR, weight); 
	}
        else if(inBkgRegion){
	  hBR_clusterpt.Fill(cluster_pt[n], weight);
          hBR_clustereta.Fill(cluster_eta[n], weight);
          hBR_clusterphi.Fill(cluster_phi[n], weight);
	  hBR_njet.Fill(njets_BR, weight);
	}
	//fill in this histogram only photons that can be traced to a generated non-decay photon.	
        h_reco_truthpt.Fill(truth_pt,weight);
        h_reco.Fill(cluster_pt[n],weight); 

      }//end loop on clusters


      //** Study of jet reconstruction efficiency:

      //loop over truth jets
      for (ULong64_t ijet = 0; ijet < njet_truth_ak04; ijet++) {
	if(not(TMath::Abs(jet_truth_ak04_eta[ijet])<0.5)) continue;
         h_jetpt_truth.Fill(jet_truth_ak04_pt[ijet], weight);
      }
    
      std::set<int> temp; //to store truth indices associated with reco jets
      for (ULong64_t ijet = 0; ijet < njet_ak04its; ijet++) { 
	if(not (jet_ak04its_pt_raw[ijet]>5)) continue;
	if(not (TMath::Abs(jet_ak04its_eta_raw[ijet])  <0.5 ) ) continue;
	h_jetpt_reco.Fill(jet_ak04its_pt_raw[ijet], weight);
	temp.insert(jet_ak04its_truth_index_z_reco[ijet][0]);
      } //end loop over reco jets
      for(auto& index: temp){
	if(index>0){
	  if(not(TMath::Abs(jet_truth_ak04_eta[index])<0.5)) continue;
          h_jetpt_truthreco.Fill(jet_truth_ak04_pt[index],weight);
	}
      }//end loop over indices of reco jets

      for (ULong64_t nmc = 0; nmc < nmc_truth; nmc++) {
        if(not(mc_truth_pt[nmc]>10.0)) continue;
	if(not(mc_truth_pt[nmc]<16.0)) continue;
	if(mc_truth_pdg_code[nmc]==22 && int(mc_truth_status[nmc])>0 &&  mc_truth_first_parent_pdg_code[nmc]==22){
	  //std::cout << mc_truth_pt[nmc] << "phi " << mc_truth_phi[nmc] << " eta " << mc_truth_eta[nmc] << 
	  //  " code: " << mc_truth_pdg_code[nmc] << " status " << int(mc_truth_status[nmc]) << " parentpdg " << mc_truth_first_parent_pdg_code[nmc] << std::endl;    
	  h_truth.Fill(mc_truth_pt[nmc],weight);
          N_truth +=1;
	  //std::cout << " number of truth jets " << njet_truth_ak04 << std::endl;
	  for (ULong64_t ijet = 0; ijet < njet_truth_ak04; ijet++) {
            if(not(jet_truth_ak04_pt[ijet]>5.0)) continue;
	    if(not(TMath::Abs(jet_truth_ak04_eta[ijet])<0.5)) continue;
	    Float_t dphi_truth = TMath::Abs(TVector2::Phi_mpi_pi(jet_truth_ak04_phi[ijet] - mc_truth_phi[nmc]));
	    //std::cout<< dphi_truth << std::endl;
            
	    h_dPhi_truth.Fill(dphi_truth,weight);
            //if( not(dphi_truth>0.4)) continue;
            if( not(dphi_truth>TMath::Pi()/2.0)) continue;
	    Float_t xj_truth = jet_truth_ak04_pt[ijet]/mc_truth_pt[nmc];
            h_Xj_truth.Fill(xj_truth,weight);
	  }//end loop over truth jets
	}
      }//end loop over mc particles

     // Create the file label, to be used within the filenames, to represent the source file
     

      h_truth.SetLineColor(2);
      THStack* hs = new THStack("hs","stack histo for plotting");
      hs->Add(&h_reco);
      hs->Add(&h_truth);

      if (ievent % 10000 == 0) {
	//SR_Xj.Draw("e1x0nostack");
        hSR_dPhi.Draw("e1x0nostack");
	std::cout << ievent << " " << _tree_event->GetEntries() << std::endl;
        canvas->Update();
      } 

     }//end over events

    std::cout << " Numbers of events passing selection " << N_eventpassed << std::endl;
    std::cout << " Number of clusters in signal region " << N_SR << std::endl;
    std::cout << " Number of clusters in background region " << N_BR << std::endl;
    std::cout << " Number of truth photons " << N_truth << std::endl;

    std::string opened_files = "";
    //  for (int iarg = 1; iarg < argc; iarg++) {
    std::string filepath = argv[iarg];    
    opened_files = "_" + filepath.substr(filepath.find_last_of("/")+1, filepath.find_last_of(".")-filepath.find_last_of("/")-1);
    
    TFile* fout = new TFile(Form("GammaJet_config%s.root", opened_files.c_str()),"RECREATE");
    fout->Print();
    hSR_njet.Scale(1.0/N_SR);
    hBR_njet.Scale(1.0/N_BR);

    hSR_Xj.Scale(1.0/N_SR);
    hBR_Xj.Scale(1.0/N_BR);
    hSR_dPhi.Scale(1.0/N_SR);
    hBR_dPhi.Scale(1.0/N_BR);
    hSR_dEta.Scale(1.0/N_SR);
    hBR_dEta.Scale(1.0/N_BR);

    hSR_AvgEta.Scale(1.0/N_SR);
    hBR_AvgEta.Scale(1.0/N_BR);

    hSR_jetpt.Scale(1.0/N_SR);
    hBR_jetpt.Scale(1.0/N_BR);
    hSR_jeteta.Scale(1.0/N_SR);
    hBR_jeteta.Scale(1.0/N_BR);
    hSR_jetphi.Scale(1.0/N_SR);
    hBR_jetphi.Scale(1.0/N_BR);


    hSR_jetpt_truth.Scale(1.0/N_SR);
    hBR_jetpt_truth.Scale(1.0/N_BR);
    hSR_jeteta_truth.Scale(1.0/N_SR);
    hBR_jeteta_truth.Scale(1.0/N_BR);
    hSR_jetphi_truth.Scale(1.0/N_SR);
    hBR_jetphi_truth.Scale(1.0/N_BR);


    hSR_Xj_truth.Scale(1.0/N_SR);
    hBR_Xj_truth.Scale(1.0/N_BR);
    hSR_dPhi_truth.Scale(1.0/N_SR);
    hBR_dPhi_truth.Scale(1.0/N_BR);
    hSR_dEta_truth.Scale(1.0/N_SR);
    hBR_dEta_truth.Scale(1.0/N_BR);
    hSR_AvgEta_truth.Scale(1.0/N_SR);
    hBR_AvgEta_truth.Scale(1.0/N_BR);


    hSR_pTD.Scale(1.0/N_SR);
    hBR_pTD.Scale(1.0/N_BR);
    hSR_Multiplicity.Scale(1.0/N_SR);
    hBR_Multiplicity.Scale(1.0/N_BR);
    hSR_jetwidth.Scale(1.0/N_SR);
    hBR_jetwidth.Scale(1.0/N_BR);

    
    hSR_clustereta.Scale(1.0/N_SR);
    hBR_clustereta.Scale(1.0/N_BR);
    hSR_clusterphi.Scale(1.0/N_SR);
    hBR_clusterphi.Scale(1.0/N_BR);

    h_dPhi_truth.Scale(1.0/N_truth);
    h_Xj_truth.Scale(1.0/N_truth);

    h_evtcutflow.Write("EventCutFlow");
    h_cutflow.Write("ClusterCutFlow");
    h_evt_rho.Write("h_evt_rho");

    //number of jets
    hSR_njet.Write("hSR_njet");
    hBR_njet.Write("hBR_njet");

    //Xj
    hSR_Xj.Write("hSR_Xj");
    hBR_Xj.Write("hBR_Xj");
    hSR_Xj_truth.Write("hSR_Xj_truth");
    hBR_Xj_truth.Write("hBR_Xj_truth");
    //dPhi
    hSR_dPhi.Write("hSR_dPhi");
    hBR_dPhi.Write("hBR_dPhi");
    hSR_dPhi_truth.Write("hSR_dPhi_truth");
    hBR_dPhi_truth.Write("hBR_dPhi_truth");
    //dEta
    hBR_dEta.Write("hBR_dEta"); 
    hSR_dEta.Write("hSR_dEta");
    hBR_dEta_truth.Write("hBR_dEta_truth");
    hSR_dEta_truth.Write("hSR_dEta_truth");
    //Average Eta  
    hBR_AvgEta.Write("hBR_AvgEta");
    hSR_AvgEta.Write("hSR_AvgEta");
    hBR_AvgEta_truth.Write("hBR_AvgEta_truth");
    hSR_AvgEta_truth.Write("hSR_AvgEta_truth");

    //Flavor variables
    hSR_pTD.Write("hSR_pTD");
    hBR_pTD.Write("hBR_pTD");
    hSR_Multiplicity.Write("hSR_Multiplicity");
    hBR_Multiplicity.Write("hBR_Multiplicity");
    hSR_jetwidth.Write("hSR_jetwidth");
    hBR_jetwidth.Write("hBR_jetwidth");
    //Associated jet histograms    
    hSR_jetpt.Write("hSR_jetpt");
    hBR_jetpt.Write("hBR_jetpt");
    hSR_jetpt_truth.Write("hSR_jetpt_truth");
    hBR_jetpt_truth.Write("hBR_jetpt_truth");

    hSR_jeteta.Write("hSR_jeteta");
    hBR_jeteta.Write("hBR_jeteta");
    hSR_jeteta_truth.Write("hSR_jeteta_truth");
    hBR_jeteta_truth.Write("hBR_jeteta_truth");

    hSR_jetphi.Write("hSR_jetphi");
    hBR_jetphi.Write("hBR_jetphi");
    hSR_jetphi_truth.Write("hSR_jetphi_truth");
    hBR_jetphi_truth.Write("hBR_jetphi_truth");


    //Cluster pt
    hSR_clusterpt.Write("hSR_clusterpt");
    hBR_clusterpt.Write("hBR_clusterpt");
    hSR_clustereta.Write("hSR_clustereta");
    hBR_clustereta.Write("hBR_clustereta");
    hSR_clusterphi.Write("hSR_clusterphi");
    hBR_clusterphi.Write("hBR_clusterphi");

    h_clusterphi.Write("h_clusterphi");
    h_clusterphi_iso.Write("h_clusterphi_iso");

    //MC truth 
    h_dPhi_truth.Write("h_dPhi_truth");
    h_Xj_Matrix.Write("xj_matrix");    
    h_Xj_truth.Write("h_Xj_truth");
    h_jetpt_truth.Write("h_jetpt_truth");
    h_jetpt_truthreco.Write("h_jetpt_truthreco");
    h_jetpt_reco.Write("h_jetpt");


    h_trackphi.Write("h_trackphi");
    h_jetphi.Write("h_jetphi");
   
    TH1D* jet_eff = (TH1D*)h_jetpt_truthreco.Clone();
    jet_eff->Divide(&h_jetpt_truth);
    jet_eff->Write("jetefficiency");
 
    std::cout << " ending " << std::endl;
    fout->Close();
  }//end of arguments
  return EXIT_SUCCESS;
 
}<|MERGE_RESOLUTION|>--- conflicted
+++ resolved
@@ -445,11 +445,7 @@
     h_evtcutflow.GetXaxis()->SetBinLabel(4, "Trigger Selection");
 
     for(Long64_t ievent = 0; ievent < _tree_event->GetEntries() ; ievent++){
-<<<<<<< HEAD
-
-=======
       if(ievent%2) continue;
->>>>>>> 8be4120c
       // std::cout << ievent << std::endl;
     //    for(Long64_t ievent = 0; ievent < 5000 ; ievent++){
       _tree_event->GetEntry(ievent);
